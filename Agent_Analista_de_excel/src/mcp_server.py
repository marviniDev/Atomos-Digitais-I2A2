--- conflicted
+++ resolved
@@ -1,324 +1,219 @@
-<<<<<<< HEAD
-from crewai import Agent, Task, Crew, Process
-from crewai_tools import MCPServerAdapter
-from mcp import StdioServerParameters
-import os
-=======
->>>>>>> 652a106c
-from fastmcp import FastMCP
-from crewai import Agent, Task, Crew, Process
-from langchain_openai import ChatOpenAI
-<<<<<<< HEAD
-from dotenv import load_dotenv
-import pandas as pd
-
-load_dotenv()
-
-# Inicializa o servidor MCP
-mcp = FastMCP(name='agent-server')
-=======
-from typing import Dict, List, Any
-import json
-import logging
-import os
-
-# Configure logging
-logging.basicConfig(
-    level=logging.INFO,
-    format='%(asctime)s - %(levelname)s - %(message)s',
-    datefmt='%Y-%m-%d %H:%M:%S'
-)
-logger = logging.getLogger(__name__)
-
-# Initialize OpenAI client
-client = None
-
-def initialize_openai(api_key: str):
-    global client
-    client = ChatOpenAI(
-        model="gpt-4o-mini",
-        temperature=0.1
-    )
->>>>>>> 652a106c
-
-def create_sql_analyst_agent() -> Agent:
-    """Create an agent specialized in SQL analysis"""
-    logger.info("Creating SQL Analyst agent...")
-    return Agent(
-        role='SQL Analyst',
-        goal='Generate accurate SQL queries based on user questions and database schema',
-        backstory="""You are an expert SQL analyst with years of experience in database management and query optimization.
-        Your specialty is understanding user questions and translating them into precise SQL queries.""",
-        llm=client,
-        verbose=True,
-        tools=[],
-    )
-
-<<<<<<< HEAD
-@mcp.tool(name="multi_analyst")
-async def multi_analyst(filepath: str, user_id: str, question: str):
-    print("Iniciando análise")
-    absolute_filepath = os.path.abspath(filepath)
-    print(f"Arquivo: {absolute_filepath}")
-    print(f"Usuário: {user_id}")
-    print(f"Pergunta: {question}")
-
-    ext = os.path.splitext(filepath)[1].lower()
-    sheet_info = []
-    preview_info = ""
-
-    try:
-        if ext == ".csv":
-            df = pd.read_csv(filepath, nrows=20)
-            preview_info = f"Colunas: {df.columns.tolist()}. Linhas de exemplo: {df.head(2).to_dict(orient='records')}"
-            sheet_info = ["CSV"]
-        elif ext in [".xlsx", ".xls"]:
-            xls = pd.ExcelFile(filepath, engine="openpyxl")
-            first_sheet = xls.sheet_names[0]
-            df = xls.parse(first_sheet, nrows=20)
-            preview_info = f"Aba: {first_sheet}, Colunas: {df.columns.tolist()}. Linhas: {df.head(2).to_dict(orient='records')}"
-            sheet_info = xls.sheet_names
-        else:
-            raise Exception("Formato de arquivo não suportado.")
-    except Exception as e:
-        print(f"[Erro ao ler arquivo]: {e}")
-        raise
-
-    # Configuração do servidor MCP
-    excel_params = StdioServerParameters(
-        command='uvx',
-        args=["excel-mcp-server", "stdio"],
-        env=os.environ
-    )
-
-    llm_excel = ChatOpenAI(temperature=0, model_name="gpt-3.5-turbo")
-=======
-def create_data_analyst_agent() -> Agent:
-    """Create an agent specialized in data analysis and interpretation"""
-    logger.info("Creating Data Analyst agent...")
-    return Agent(
-        role='Data Analyst',
-        goal='Generate clear and insightful analysis from SQL query results',
-        backstory="""You are a skilled data analyst who excels at interpreting data and communicating insights.
-        You have a talent for making complex data understandable and actionable.""",
-        llm=client,
-        verbose=True,
-        tools=[],
-    )
->>>>>>> 652a106c
-
-async def multi_analyst(question: str, schema_info: Dict[str, Any], api_key: str) -> str:
-    """Analyze the question and generate SQL query based on schema information"""
-    try:
-<<<<<<< HEAD
-        with MCPServerAdapter(excel_params) as excel_tools:
-            agent = Agent(
-                role="Analista de Dados",
-                goal="Analisar dados de forma objetiva e precisa",
-                backstory="Sou um analista especializado em dados tabulares, com foco em CSV e Excel. Respondo perguntas com base nos dados.",
-                tools=excel_tools,
-                llm=llm_excel,
-                verbose=False,
-            )
-
-            prompt = (
-                f"Acesse o arquivo '{os.path.basename(filepath)}', localizado em '{absolute_filepath}'. "
-                f"Tipo: {ext}, Abas disponíveis: {sheet_info}. "
-                f"Preview dos dados: {preview_info}. "
-                f"Pergunta do usuário: '{question}'. "
-                f"Responda com base nos dados, de forma clara, sem repetir o conteúdo completo do arquivo."
-            )
-
-            task = Task(
-                description=prompt,
-                expected_output="Resposta concisa baseada nos dados reais, com foco em colunas e padrões relevantes.",
-                agent=agent,
-            )
-
-            crew = Crew(
-                agents=[agent],
-                tasks=[task],
-                verbose=False,
-                max_iterations=1,
-                memory=False,
-            )
-
-            result = await crew.kickoff_async()
-            return result
-
-    except Exception as e:
-        print(f"[Erro ao executar análise]: {e}")
-        raise
-
-    finally:
-        for adapter in excel_tools:
-            try:
-                adapter.stop()
-            except Exception:
-                pass
-=======
-        logger.info(f"Starting SQL analysis for question: {question}")
-        
-        # Initialize OpenAI client if not already initialized
-        if api_key:
-            os.environ["OPENAI_API_KEY"] = api_key
-            logger.info("OpenAI client initialized")
-        
-        # Create SQL Analyst agent
-        sql_analyst = create_sql_analyst_agent()
-        
-        # Create task for SQL generation
-        logger.info("Creating SQL generation task...")
-
-        schema_description = "Estrutura do banco de dados:\n"
-        for table_name, info in schema_info.items():
-            schema_description += f"\nTabela: {table_name}\n"
-            schema_description += f"Colunas: {', '.join(info['columns'])}\n"
-
-        task_description = f"""
-            {schema_description}
-
-            Pergunta do usuário: {question}
-
-            Contexto: Você é um especialista em SQL com profundo conhecimento em SQLite. 
-            Sua tarefa é gerar uma consulta SQL otimizada e precisa.
-
-            Objetivo: Gerar uma consulta SQL que responda à pergunta do usuário utilizando 
-            apenas as tabelas e colunas disponíveis no schema fornecido.
-
-            Restrições e Requisitos:
-            1. Sintaxe e Formatação:
-            - Use aspas duplas para nomes de tabelas e colunas
-            - Retorne a consulta em uma única linha
-            - Não inclua explicações ou comentários
-
-            2. Compatibilidade:
-            - Garanta compatibilidade total com SQLite
-            - Use apenas tabelas e colunas do schema fornecido
-
-            3. Otimização:
-            - Otimize a consulta para melhor performance
-            - Use aliases apropriados para legibilidade
-            - Analise as relações entre tabelas e colunas
->>>>>>> 652a106c
-
-            Sempre que possível, traga colunas adicionais que ajudem a identificar melhor o resultado. Por exemplo:
-            - Razão social do emitente
-            - Nome do destinatário
-            - Data de emissão
-            - UF de origem e destino
-            - Natureza da operação
-            - Valor da nota ou dos itens
-            - Descrição do(s) produto(s)
-
-            Formato de Resposta: Retorne APENAS a consulta SQL, sem texto adicional.
-        """
-        sql_task = Task(
-            description=task_description,
-            agent=sql_analyst,
-            verbose=True,
-            expected_output="Uma consulta SQL válida",
-        )
-        
-        # Create and run the crew
-        logger.info("Creating and running SQL analysis crew...")
-        crew = Crew(
-            agents=[sql_analyst],
-            tasks=[sql_task],
-            process=Process.sequential,
-            verbose=True,
-        )
-        
-        logger.info("Executing SQL analysis task...")
-        result = await crew.kickoff_async()
-        sql_query = result.raw
-        
-        # Log the generated SQL query
-        logger.info("Generated SQL Query:")
-        logger.info("-" * 80)
-        logger.info(sql_query)
-        logger.info("-" * 80)
-        
-        return sql_query
-        
-    except Exception as e:
-        error_msg = f"Error in multi_analyst: {str(e)}"
-        logger.error(error_msg)
-        return error_msg
-
-async def generate_answer(question: str, sql: str, results: List[Dict[str, Any]], api_key: str) -> str:
-    """Generate a natural language answer based on SQL results"""
-    try:
-        logger.info(f"Starting answer generation for question: {question}")
-        
-        if api_key:
-            os.environ["OPENAI_API_KEY"] = api_key
-            logger.info("OpenAI client initialized")
-
-        # Create Data Analyst agent
-        data_analyst = create_data_analyst_agent()
-        
-        # Create task for answer generation
-        logger.info("Creating answer generation task...")
-        analysis_task = Task(
-            description=f"""Analise os dados e forneça uma resposta simples em português.
-
-            Dados:
-            - Pergunta: {question}
-            - SQL: {sql}s
-            - Resultados: {json.dumps(results, indent=2)}
-
-            Retorne apenas uma resposta direta e objetiva.""",
-            agent=data_analyst,
-            verbose=True,
-            expected_output="Uma resposta simples em português",
-        )
-        
-        # Create and run the crew
-        logger.info("Creating and running answer generation crew...")
-        crew = Crew(
-            agents=[data_analyst],
-            tasks=[analysis_task],
-            process=Process.sequential,
-            verbose=True,
-        )
-        
-        logger.info("Executing answer generation task...")
-        result = await crew.kickoff_async()
-        answer = result.raw
-        
-        # Log the generated answer
-        logger.info("Generated Answer:")
-        logger.info("-" * 80)
-        logger.info(answer)
-        logger.info("-" * 80)
-        
-        return answer
-        
-    except Exception as e:
-        error_msg = f"Error in generate_answer: {str(e)}"
-        logger.error(error_msg)
-        return error_msg
-
-def main():
-    logger.info("Starting MCP server...")
-    
-    # Create MCP server
-    mcp = FastMCP("Analista de Excel 📊")
-    
-    # Register tools using decorators
-    @mcp.tool
-    async def multi_analyst_tool(question: str, schema_info: Dict[str, Any], api_key: str) -> str:
-        return await multi_analyst(question, schema_info, api_key)
-    
-    @mcp.tool
-    async def generate_answer_tool(question: str, sql: str, results: List[Dict[str, Any]], api_key: str) -> str:
-        return await generate_answer(question, sql, results, api_key)
-    
-    # Start server with SSE transport
-    logger.info("Starting server with SSE transport on port 8005...")
-    mcp.run(transport="sse", host="127.0.0.1", port=8005)
-
-# Executa o servidor MCP
-if __name__ == "__main__":
-    main()
+from fastmcp import FastMCP
+from crewai import Agent, Task, Crew, Process
+from langchain_openai import ChatOpenAI
+from typing import Dict, List, Any
+import json
+import logging
+import os
+
+# Configure logging
+logging.basicConfig(
+    level=logging.INFO,
+    format='%(asctime)s - %(levelname)s - %(message)s',
+    datefmt='%Y-%m-%d %H:%M:%S'
+)
+logger = logging.getLogger(__name__)
+
+# Initialize OpenAI client
+client = None
+
+def initialize_openai(api_key: str):
+    global client
+    client = ChatOpenAI(
+        model="gpt-4o-mini",
+        temperature=0.1
+    )
+
+def create_sql_analyst_agent() -> Agent:
+    """Create an agent specialized in SQL analysis"""
+    logger.info("Creating SQL Analyst agent...")
+    return Agent(
+        role='SQL Analyst',
+        goal='Generate accurate SQL queries based on user questions and database schema',
+        backstory="""You are an expert SQL analyst with years of experience in database management and query optimization.
+        Your specialty is understanding user questions and translating them into precise SQL queries.""",
+        llm=client,
+        verbose=True,
+        tools=[],
+    )
+
+def create_data_analyst_agent() -> Agent:
+    """Create an agent specialized in data analysis and interpretation"""
+    logger.info("Creating Data Analyst agent...")
+    return Agent(
+        role='Data Analyst',
+        goal='Generate clear and insightful analysis from SQL query results',
+        backstory="""You are a skilled data analyst who excels at interpreting data and communicating insights.
+        You have a talent for making complex data understandable and actionable.""",
+        llm=client,
+        verbose=True,
+        tools=[],
+    )
+
+async def multi_analyst(question: str, schema_info: Dict[str, Any], api_key: str) -> str:
+    """Analyze the question and generate SQL query based on schema information"""
+    try:
+        logger.info(f"Starting SQL analysis for question: {question}")
+        
+        # Initialize OpenAI client if not already initialized
+        if api_key:
+            os.environ["OPENAI_API_KEY"] = api_key
+            logger.info("OpenAI client initialized")
+        
+        # Create SQL Analyst agent
+        sql_analyst = create_sql_analyst_agent()
+        
+        # Create task for SQL generation
+        logger.info("Creating SQL generation task...")
+
+        schema_description = "Estrutura do banco de dados:\n"
+        for table_name, info in schema_info.items():
+            schema_description += f"\nTabela: {table_name}\n"
+            schema_description += f"Colunas: {', '.join(info['columns'])}\n"
+
+        task_description = f"""
+            {schema_description}
+
+            Pergunta do usuário: {question}
+
+            Contexto: Você é um especialista em SQL com profundo conhecimento em SQLite. 
+            Sua tarefa é gerar uma consulta SQL otimizada e precisa.
+
+            Objetivo: Gerar uma consulta SQL que responda à pergunta do usuário utilizando 
+            apenas as tabelas e colunas disponíveis no schema fornecido.
+
+            Restrições e Requisitos:
+            1. Sintaxe e Formatação:
+            - Use aspas duplas para nomes de tabelas e colunas
+            - Retorne a consulta em uma única linha
+            - Não inclua explicações ou comentários
+
+            2. Compatibilidade:
+            - Garanta compatibilidade total com SQLite
+            - Use apenas tabelas e colunas do schema fornecido
+
+            3. Otimização:
+            - Otimize a consulta para melhor performance
+            - Use aliases apropriados para legibilidade
+            - Analise as relações entre tabelas e colunas
+
+            Sempre que possível, traga colunas adicionais que ajudem a identificar melhor o resultado. Por exemplo:
+            - Razão social do emitente
+            - Nome do destinatário
+            - Data de emissão
+            - UF de origem e destino
+            - Natureza da operação
+            - Valor da nota ou dos itens
+            - Descrição do(s) produto(s)
+
+            Formato de Resposta: Retorne APENAS a consulta SQL, sem texto adicional.
+        """
+        sql_task = Task(
+            description=task_description,
+            agent=sql_analyst,
+            verbose=True,
+            expected_output="Uma consulta SQL válida",
+        )
+        
+        # Create and run the crew
+        logger.info("Creating and running SQL analysis crew...")
+        crew = Crew(
+            agents=[sql_analyst],
+            tasks=[sql_task],
+            process=Process.sequential,
+            verbose=True,
+        )
+        
+        logger.info("Executing SQL analysis task...")
+        result = await crew.kickoff_async()
+        sql_query = result.raw
+        
+        # Log the generated SQL query
+        logger.info("Generated SQL Query:")
+        logger.info("-" * 80)
+        logger.info(sql_query)
+        logger.info("-" * 80)
+        
+        return sql_query
+        
+    except Exception as e:
+        error_msg = f"Error in multi_analyst: {str(e)}"
+        logger.error(error_msg)
+        return error_msg
+
+async def generate_answer(question: str, sql: str, results: List[Dict[str, Any]], api_key: str) -> str:
+    """Generate a natural language answer based on SQL results"""
+    try:
+        logger.info(f"Starting answer generation for question: {question}")
+        
+        if api_key:
+            os.environ["OPENAI_API_KEY"] = api_key
+            logger.info("OpenAI client initialized")
+
+        # Create Data Analyst agent
+        data_analyst = create_data_analyst_agent()
+        
+        # Create task for answer generation
+        logger.info("Creating answer generation task...")
+        analysis_task = Task(
+            description=f"""Analise os dados e forneça uma resposta simples em português.
+
+            Dados:
+            - Pergunta: {question}
+            - SQL: {sql}s
+            - Resultados: {json.dumps(results, indent=2)}
+
+            Retorne apenas uma resposta direta e objetiva.""",
+            agent=data_analyst,
+            verbose=True,
+            expected_output="Uma resposta simples em português",
+        )
+        
+        # Create and run the crew
+        logger.info("Creating and running answer generation crew...")
+        crew = Crew(
+            agents=[data_analyst],
+            tasks=[analysis_task],
+            process=Process.sequential,
+            verbose=True,
+        )
+        
+        logger.info("Executing answer generation task...")
+        result = await crew.kickoff_async()
+        answer = result.raw
+        
+        # Log the generated answer
+        logger.info("Generated Answer:")
+        logger.info("-" * 80)
+        logger.info(answer)
+        logger.info("-" * 80)
+        
+        return answer
+        
+    except Exception as e:
+        error_msg = f"Error in generate_answer: {str(e)}"
+        logger.error(error_msg)
+        return error_msg
+
+def main():
+    logger.info("Starting MCP server...")
+    
+    # Create MCP server
+    mcp = FastMCP("Analista de Excel 📊")
+    
+    # Register tools using decorators
+    @mcp.tool
+    async def multi_analyst_tool(question: str, schema_info: Dict[str, Any], api_key: str) -> str:
+        return await multi_analyst(question, schema_info, api_key)
+    
+    @mcp.tool
+    async def generate_answer_tool(question: str, sql: str, results: List[Dict[str, Any]], api_key: str) -> str:
+        return await generate_answer(question, sql, results, api_key)
+    
+    # Start server with SSE transport
+    logger.info("Starting server with SSE transport on port 8005...")
+    mcp.run(transport="sse", host="127.0.0.1", port=8005)
+
+# Executa o servidor MCP
+if __name__ == "__main__":
+    main()