from crewai import Agent, Task, Crew, Process
from crewai_tools import MCPServerAdapter
from mcp import StdioServerParameters
import os
from fastmcp import FastMCP
from langchain_openai import ChatOpenAI
<<<<<<< HEAD
from crewai.memory import EntityMemory
from crewai.memory.storage.rag_storage import RAGStorage


=======
>>>>>>> 14819295
from dotenv import load_dotenv
import pandas as pd

load_dotenv()

# Inicializa o servidor MCP
mcp = FastMCP(name='agent-server')


@mcp.tool(name="multi_analyst")
async def multi_analyst(filepath: str, user_id: str, question: str):
    print("Iniciando análise")
    absolute_filepath = os.path.abspath(filepath)
    print(f"Arquivo: {absolute_filepath}")
    print(f"Usuário: {user_id}")
    print(f"Pergunta: {question}")

    ext = os.path.splitext(filepath)[1].lower()
    sheet_info = []
    preview_info = ""

    try:
        if ext == ".csv":
            df = pd.read_csv(filepath, nrows=20)
            preview_info = f"Colunas: {df.columns.tolist()}. Linhas de exemplo: {df.head(2).to_dict(orient='records')}"
            sheet_info = ["CSV"]
        elif ext in [".xlsx", ".xls"]:
            xls = pd.ExcelFile(filepath, engine="openpyxl")
            first_sheet = xls.sheet_names[0]
            df = xls.parse(first_sheet, nrows=20)
            preview_info = f"Aba: {first_sheet}, Colunas: {df.columns.tolist()}. Linhas: {df.head(2).to_dict(orient='records')}"
            sheet_info = xls.sheet_names
        else:
            raise Exception("Formato de arquivo não suportado.")
    except Exception as e:
        print(f"[Erro ao ler arquivo]: {e}")
        raise

    # Configuração do servidor MCP
    excel_params = StdioServerParameters(
        command='uvx',
        args=["excel-mcp-server", "stdio"],
        env=os.environ
    )

    llm_excel = ChatOpenAI(temperature=0, model_name="gpt-3.5-turbo")

    try:
        with MCPServerAdapter(excel_params) as excel_tools:
            agent = Agent(
                role="Analista de Dados",
                goal="Analisar dados de forma objetiva e precisa",
                backstory="Sou um analista especializado em dados tabulares, com foco em CSV e Excel. Respondo perguntas com base nos dados.",
                tools=excel_tools,
                llm=llm_excel,
                verbose=False,
            )

            prompt = (
                f"Acesse o arquivo '{os.path.basename(filepath)}', localizado em '{absolute_filepath}'. "
                f"Tipo: {ext}, Abas disponíveis: {sheet_info}. "
                f"Preview dos dados: {preview_info}. "
                f"Pergunta do usuário: '{question}'. "
                f"Responda com base nos dados, de forma clara, sem repetir o conteúdo completo do arquivo."
            )

            task = Task(
                description=prompt,
                expected_output="Resposta concisa baseada nos dados reais, com foco em colunas e padrões relevantes.",
                agent=agent,
            )

            crew = Crew(
                agents=[agent],
                tasks=[task],
                verbose=False,
                max_iterations=1,
                memory=False,
            )

            result = await crew.kickoff_async()
            return result

    except Exception as e:
        print(f"[Erro ao executar análise]: {e}")
        raise

    finally:
        for adapter in excel_tools:
            try:
                adapter.stop()
            except Exception:
                pass


# Executa o servidor MCP
if __name__ == "__main__":
    mcp.run(transport="sse", host="127.0.0.1", port=8005)
<|MERGE_RESOLUTION|>--- conflicted
+++ resolved
@@ -1,111 +1,104 @@
-from crewai import Agent, Task, Crew, Process
-from crewai_tools import MCPServerAdapter
-from mcp import StdioServerParameters
-import os
-from fastmcp import FastMCP
-from langchain_openai import ChatOpenAI
-<<<<<<< HEAD
-from crewai.memory import EntityMemory
-from crewai.memory.storage.rag_storage import RAGStorage
-
-
-=======
->>>>>>> 14819295
-from dotenv import load_dotenv
-import pandas as pd
-
-load_dotenv()
-
-# Inicializa o servidor MCP
-mcp = FastMCP(name='agent-server')
-
-
-@mcp.tool(name="multi_analyst")
-async def multi_analyst(filepath: str, user_id: str, question: str):
-    print("Iniciando análise")
-    absolute_filepath = os.path.abspath(filepath)
-    print(f"Arquivo: {absolute_filepath}")
-    print(f"Usuário: {user_id}")
-    print(f"Pergunta: {question}")
-
-    ext = os.path.splitext(filepath)[1].lower()
-    sheet_info = []
-    preview_info = ""
-
-    try:
-        if ext == ".csv":
-            df = pd.read_csv(filepath, nrows=20)
-            preview_info = f"Colunas: {df.columns.tolist()}. Linhas de exemplo: {df.head(2).to_dict(orient='records')}"
-            sheet_info = ["CSV"]
-        elif ext in [".xlsx", ".xls"]:
-            xls = pd.ExcelFile(filepath, engine="openpyxl")
-            first_sheet = xls.sheet_names[0]
-            df = xls.parse(first_sheet, nrows=20)
-            preview_info = f"Aba: {first_sheet}, Colunas: {df.columns.tolist()}. Linhas: {df.head(2).to_dict(orient='records')}"
-            sheet_info = xls.sheet_names
-        else:
-            raise Exception("Formato de arquivo não suportado.")
-    except Exception as e:
-        print(f"[Erro ao ler arquivo]: {e}")
-        raise
-
-    # Configuração do servidor MCP
-    excel_params = StdioServerParameters(
-        command='uvx',
-        args=["excel-mcp-server", "stdio"],
-        env=os.environ
-    )
-
-    llm_excel = ChatOpenAI(temperature=0, model_name="gpt-3.5-turbo")
-
-    try:
-        with MCPServerAdapter(excel_params) as excel_tools:
-            agent = Agent(
-                role="Analista de Dados",
-                goal="Analisar dados de forma objetiva e precisa",
-                backstory="Sou um analista especializado em dados tabulares, com foco em CSV e Excel. Respondo perguntas com base nos dados.",
-                tools=excel_tools,
-                llm=llm_excel,
-                verbose=False,
-            )
-
-            prompt = (
-                f"Acesse o arquivo '{os.path.basename(filepath)}', localizado em '{absolute_filepath}'. "
-                f"Tipo: {ext}, Abas disponíveis: {sheet_info}. "
-                f"Preview dos dados: {preview_info}. "
-                f"Pergunta do usuário: '{question}'. "
-                f"Responda com base nos dados, de forma clara, sem repetir o conteúdo completo do arquivo."
-            )
-
-            task = Task(
-                description=prompt,
-                expected_output="Resposta concisa baseada nos dados reais, com foco em colunas e padrões relevantes.",
-                agent=agent,
-            )
-
-            crew = Crew(
-                agents=[agent],
-                tasks=[task],
-                verbose=False,
-                max_iterations=1,
-                memory=False,
-            )
-
-            result = await crew.kickoff_async()
-            return result
-
-    except Exception as e:
-        print(f"[Erro ao executar análise]: {e}")
-        raise
-
-    finally:
-        for adapter in excel_tools:
-            try:
-                adapter.stop()
-            except Exception:
-                pass
-
-
-# Executa o servidor MCP
-if __name__ == "__main__":
-    mcp.run(transport="sse", host="127.0.0.1", port=8005)
+from crewai import Agent, Task, Crew, Process
+from crewai_tools import MCPServerAdapter
+from mcp import StdioServerParameters
+import os
+from fastmcp import FastMCP
+from langchain_openai import ChatOpenAI
+from dotenv import load_dotenv
+import pandas as pd
+
+load_dotenv()
+
+# Inicializa o servidor MCP
+mcp = FastMCP(name='agent-server')
+
+
+@mcp.tool(name="multi_analyst")
+async def multi_analyst(filepath: str, user_id: str, question: str):
+    print("Iniciando análise")
+    absolute_filepath = os.path.abspath(filepath)
+    print(f"Arquivo: {absolute_filepath}")
+    print(f"Usuário: {user_id}")
+    print(f"Pergunta: {question}")
+
+    ext = os.path.splitext(filepath)[1].lower()
+    sheet_info = []
+    preview_info = ""
+
+    try:
+        if ext == ".csv":
+            df = pd.read_csv(filepath, nrows=20)
+            preview_info = f"Colunas: {df.columns.tolist()}. Linhas de exemplo: {df.head(2).to_dict(orient='records')}"
+            sheet_info = ["CSV"]
+        elif ext in [".xlsx", ".xls"]:
+            xls = pd.ExcelFile(filepath, engine="openpyxl")
+            first_sheet = xls.sheet_names[0]
+            df = xls.parse(first_sheet, nrows=20)
+            preview_info = f"Aba: {first_sheet}, Colunas: {df.columns.tolist()}. Linhas: {df.head(2).to_dict(orient='records')}"
+            sheet_info = xls.sheet_names
+        else:
+            raise Exception("Formato de arquivo não suportado.")
+    except Exception as e:
+        print(f"[Erro ao ler arquivo]: {e}")
+        raise
+
+    # Configuração do servidor MCP
+    excel_params = StdioServerParameters(
+        command='uvx',
+        args=["excel-mcp-server", "stdio"],
+        env=os.environ
+    )
+
+    llm_excel = ChatOpenAI(temperature=0, model_name="gpt-3.5-turbo")
+
+    try:
+        with MCPServerAdapter(excel_params) as excel_tools:
+            agent = Agent(
+                role="Analista de Dados",
+                goal="Analisar dados de forma objetiva e precisa",
+                backstory="Sou um analista especializado em dados tabulares, com foco em CSV e Excel. Respondo perguntas com base nos dados.",
+                tools=excel_tools,
+                llm=llm_excel,
+                verbose=False,
+            )
+
+            prompt = (
+                f"Acesse o arquivo '{os.path.basename(filepath)}', localizado em '{absolute_filepath}'. "
+                f"Tipo: {ext}, Abas disponíveis: {sheet_info}. "
+                f"Preview dos dados: {preview_info}. "
+                f"Pergunta do usuário: '{question}'. "
+                f"Responda com base nos dados, de forma clara, sem repetir o conteúdo completo do arquivo."
+            )
+
+            task = Task(
+                description=prompt,
+                expected_output="Resposta concisa baseada nos dados reais, com foco em colunas e padrões relevantes.",
+                agent=agent,
+            )
+
+            crew = Crew(
+                agents=[agent],
+                tasks=[task],
+                verbose=False,
+                max_iterations=1,
+                memory=False,
+            )
+
+            result = await crew.kickoff_async()
+            return result
+
+    except Exception as e:
+        print(f"[Erro ao executar análise]: {e}")
+        raise
+
+    finally:
+        for adapter in excel_tools:
+            try:
+                adapter.stop()
+            except Exception:
+                pass
+
+
+# Executa o servidor MCP
+if __name__ == "__main__":
+    mcp.run(transport="sse", host="127.0.0.1", port=8005)